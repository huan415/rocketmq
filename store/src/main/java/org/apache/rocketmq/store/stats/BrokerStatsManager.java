/*
 * Licensed to the Apache Software Foundation (ASF) under one or more
 * contributor license agreements.  See the NOTICE file distributed with
 * this work for additional information regarding copyright ownership.
 * The ASF licenses this file to You under the Apache License, Version 2.0
 * (the "License"); you may not use this file except in compliance with
 * the License.  You may obtain a copy of the License at
 *
 *     http://www.apache.org/licenses/LICENSE-2.0
 *
 * Unless required by applicable law or agreed to in writing, software
 * distributed under the License is distributed on an "AS IS" BASIS,
 * WITHOUT WARRANTIES OR CONDITIONS OF ANY KIND, either express or implied.
 * See the License for the specific language governing permissions and
 * limitations under the License.
 */
package org.apache.rocketmq.store.stats;

import java.util.HashMap;
import java.util.concurrent.Executors;
import java.util.concurrent.ScheduledExecutorService;
import org.apache.commons.lang3.tuple.Pair;
import org.apache.rocketmq.common.BrokerConfig;
import org.apache.rocketmq.common.ThreadFactoryImpl;
import org.apache.rocketmq.common.UtilAll;
import org.apache.rocketmq.common.constant.LoggerName;
<<<<<<< HEAD
import org.apache.rocketmq.common.stats.Stats;
=======
import org.apache.rocketmq.common.statistics.StatisticsItem;
import org.apache.rocketmq.common.statistics.StatisticsItemFormatter;
import org.apache.rocketmq.common.statistics.StatisticsItemPrinter;
import org.apache.rocketmq.common.statistics.StatisticsItemScheduledIncrementPrinter;
import org.apache.rocketmq.common.statistics.StatisticsItemScheduledPrinter;
import org.apache.rocketmq.common.statistics.StatisticsItemStateGetter;
import org.apache.rocketmq.common.statistics.StatisticsKindMeta;
import org.apache.rocketmq.common.statistics.StatisticsManager;
>>>>>>> ef37465e
import org.apache.rocketmq.logging.InternalLogger;
import org.apache.rocketmq.logging.InternalLoggerFactory;
import org.apache.rocketmq.common.stats.MomentStatsItemSet;
import org.apache.rocketmq.common.stats.StatsItem;
import org.apache.rocketmq.common.stats.StatsItemSet;

public class BrokerStatsManager {

<<<<<<< HEAD
    @Deprecated public static final String QUEUE_PUT_NUMS = Stats.QUEUE_PUT_NUMS;
    @Deprecated public static final String QUEUE_PUT_SIZE = Stats.QUEUE_PUT_SIZE;
    @Deprecated public static final String QUEUE_GET_NUMS = Stats.QUEUE_GET_NUMS;
    @Deprecated public static final String QUEUE_GET_SIZE = Stats.QUEUE_GET_SIZE;
    @Deprecated public static final String TOPIC_PUT_NUMS = Stats.TOPIC_PUT_NUMS;
    @Deprecated public static final String TOPIC_PUT_SIZE = Stats.TOPIC_PUT_SIZE;
    @Deprecated public static final String GROUP_GET_NUMS = Stats.GROUP_GET_NUMS;
    @Deprecated public static final String GROUP_GET_SIZE = Stats.GROUP_GET_SIZE;
    @Deprecated public static final String SNDBCK_PUT_NUMS = Stats.SNDBCK_PUT_NUMS;
    @Deprecated public static final String BROKER_PUT_NUMS = Stats.BROKER_PUT_NUMS;
    @Deprecated public static final String BROKER_GET_NUMS = Stats.BROKER_GET_NUMS;
    @Deprecated public static final String GROUP_GET_FROM_DISK_NUMS = Stats.GROUP_GET_FROM_DISK_NUMS;
    @Deprecated public static final String GROUP_GET_FROM_DISK_SIZE = Stats.GROUP_GET_FROM_DISK_SIZE;
    @Deprecated public static final String BROKER_GET_FROM_DISK_NUMS = Stats.BROKER_GET_FROM_DISK_NUMS;
    @Deprecated public static final String BROKER_GET_FROM_DISK_SIZE = Stats.BROKER_GET_FROM_DISK_SIZE;
=======
    public static final String QUEUE_PUT_NUMS = "QUEUE_PUT_NUMS";
    public static final String QUEUE_PUT_SIZE = "QUEUE_PUT_SIZE";
    public static final String QUEUE_GET_NUMS = "QUEUE_GET_NUMS";
    public static final String QUEUE_GET_SIZE = "QUEUE_GET_SIZE";
    public static final String TOPIC_PUT_NUMS = "TOPIC_PUT_NUMS";
    public static final String TOPIC_PUT_SIZE = "TOPIC_PUT_SIZE";
    // Send message latency
    public static final String TOPIC_PUT_LATENCY = "TOPIC_PUT_LATENCY";
    public static final String GROUP_GET_NUMS = "GROUP_GET_NUMS";
    public static final String GROUP_GET_SIZE = "GROUP_GET_SIZE";
    public static final String GROUP_ACK_NUMS = "GROUP_ACK_NUMS";
    public static final String GROUP_CK_NUMS = "GROUP_CK_NUMS";
    public static final String SNDBCK_PUT_NUMS = "SNDBCK_PUT_NUMS";
    public static final String DLQ_PUT_NUMS = "DLQ_PUT_NUMS";
    public static final String BROKER_PUT_NUMS = "BROKER_PUT_NUMS";
    public static final String BROKER_GET_NUMS = "BROKER_GET_NUMS";
    public static final String BROKER_ACK_NUMS = "BROKER_ACK_NUMS";
    public static final String BROKER_CK_NUMS = "BROKER_CK_NUMS";
    public static final String GROUP_GET_FROM_DISK_NUMS = "GROUP_GET_FROM_DISK_NUMS";
    public static final String GROUP_GET_FROM_DISK_SIZE = "GROUP_GET_FROM_DISK_SIZE";
    public static final String BROKER_GET_FROM_DISK_NUMS = "BROKER_GET_FROM_DISK_NUMS";
    public static final String BROKER_GET_FROM_DISK_SIZE = "BROKER_GET_FROM_DISK_SIZE";

    public static final String SNDBCK2DLQ_TIMES = "SNDBCK2DLQ_TIMES";

>>>>>>> ef37465e
    // For commercial
    @Deprecated public static final String COMMERCIAL_SEND_TIMES = Stats.COMMERCIAL_SEND_TIMES;
    @Deprecated public static final String COMMERCIAL_SNDBCK_TIMES = Stats.COMMERCIAL_SNDBCK_TIMES;
    @Deprecated public static final String COMMERCIAL_RCV_TIMES = Stats.COMMERCIAL_RCV_TIMES;
    @Deprecated public static final String COMMERCIAL_RCV_EPOLLS = Stats.COMMERCIAL_RCV_EPOLLS;
    @Deprecated public static final String COMMERCIAL_SEND_SIZE = Stats.COMMERCIAL_SEND_SIZE;
    @Deprecated public static final String COMMERCIAL_RCV_SIZE = Stats.COMMERCIAL_RCV_SIZE;
    @Deprecated public static final String COMMERCIAL_PERM_FAILURES = Stats.COMMERCIAL_PERM_FAILURES;
    public static final String COMMERCIAL_OWNER = "Owner";

    public static final String ACCOUNT_OWNER_PARENT = "OWNER_PARENT";
    public static final String ACCOUNT_OWNER_SELF = "OWNER_SELF";

    public static final long ACCOUNT_STAT_INVERTAL = 60 * 1000;
    public static final String ACCOUNT_AUTH_TYPE = "AUTH_TYPE";

    public static final String ACCOUNT_SEND = "SEND";
    public static final String ACCOUNT_RCV = "RCV";
    public static final String ACCOUNT_SEND_BACK = "SEND_BACK";
    public static final String ACCOUNT_SEND_BACK_TO_DLQ = "SEND_BACK_TO_DLQ";
    public static final String ACCOUNT_AUTH_FAILED = "AUTH_FAILED";
    public static final String ACCOUNT_SEND_REJ = "SEND_REJ";
    public static final String ACCOUNT_REV_REJ = "RCV_REJ";

    public static final String MSG_NUM = "MSG_NUM";
    public static final String MSG_SIZE = "MSG_SIZE";
    public static final String SUCCESS_MSG_NUM = "SUCCESS_MSG_NUM";
    public static final String FAILURE_MSG_NUM = "FAILURE_MSG_NUM";
    public static final String COMMERCIAL_MSG_NUM = "COMMERCIAL_MSG_NUM";
    public static final String SUCCESS_REQ_NUM = "SUCCESS_REQ_NUM";
    public static final String FAILURE_REQ_NUM = "FAILURE_REQ_NUM";
    public static final String SUCCESS_MSG_SIZE = "SUCCESS_MSG_SIZE";
    public static final String FAILURE_MSG_SIZE = "FAILURE_MSG_SIZE";
    public static final String RT = "RT";
    public static final String INNER_RT = "INNER_RT";

    @Deprecated public static final String GROUP_GET_FALL_SIZE = Stats.GROUP_GET_FALL_SIZE;
    @Deprecated public static final String GROUP_GET_FALL_TIME = Stats.GROUP_GET_FALL_TIME;
    // Pull Message Latency
<<<<<<< HEAD
    @Deprecated public static final String GROUP_GET_LATENCY = Stats.GROUP_GET_LATENCY;
=======
    public static final String GROUP_GET_LATENCY = "GROUP_GET_LATENCY";
    // Consumer Register Time
    public static final String CONSUMER_REGISTER_TIME = "CONSUMER_REGISTER_TIME";
    // Producer Register Time
    public static final String PRODUCER_REGISTER_TIME = "PRODUCER_REGISTER_TIME";
    public static final String CHANNEL_ACTIVITY = "CHANNEL_ACTIVITY";
    public static final String CHANNEL_ACTIVITY_CONNECT = "CONNECT";
    public static final String CHANNEL_ACTIVITY_IDLE = "IDLE";
    public static final String CHANNEL_ACTIVITY_EXCEPTION = "EXCEPTION";
    public static final String CHANNEL_ACTIVITY_CLOSE = "CLOSE";
>>>>>>> ef37465e

    /**
     * read disk follow stats
     */
    private static final InternalLogger log = InternalLoggerFactory.getLogger(LoggerName.ROCKETMQ_STATS_LOGGER_NAME);
    private static final InternalLogger COMMERCIAL_LOG = InternalLoggerFactory.getLogger(
        LoggerName.COMMERCIAL_LOGGER_NAME);
    private static final InternalLogger ACCOUNT_LOG = InternalLoggerFactory.getLogger(LoggerName.ACCOUNT_LOGGER_NAME);
    private static final InternalLogger DLQ_STAT_LOG = InternalLoggerFactory.getLogger(
        LoggerName.DLQ_STATS_LOGGER_NAME);
    private ScheduledExecutorService scheduledExecutorService;
    private ScheduledExecutorService commercialExecutor;
    private ScheduledExecutorService accountExecutor;

    private final HashMap<String, StatsItemSet> statsTable = new HashMap<String, StatsItemSet>();
    private final String clusterName;
    private final boolean enableQueueStat;
<<<<<<< HEAD
    private final MomentStatsItemSet momentStatsItemSetFallSize = new MomentStatsItemSet(Stats.GROUP_GET_FALL_SIZE, scheduledExecutorService, log);
    private final MomentStatsItemSet momentStatsItemSetFallTime = new MomentStatsItemSet(Stats.GROUP_GET_FALL_TIME, scheduledExecutorService, log);
=======
    private MomentStatsItemSet momentStatsItemSetFallSize;
    private MomentStatsItemSet momentStatsItemSetFallTime;

    private final StatisticsManager accountStatManager = new StatisticsManager();
    private StateGetter produerStateGetter;
    private StateGetter consumerStateGetter;

    private BrokerConfig brokerConfig;

    public BrokerStatsManager(BrokerConfig brokerConfig) {
        this.brokerConfig = brokerConfig;
        this.enableQueueStat = brokerConfig.isEnableDetailStat();
        initScheduleService();
        this.clusterName = brokerConfig.getBrokerClusterName();
        init();
    }
>>>>>>> ef37465e

    public BrokerStatsManager(String clusterName, boolean enableQueueStat) {
        this.clusterName = clusterName;
        this.enableQueueStat = enableQueueStat;
        initScheduleService();
        init();
    }

    public void init() {
        momentStatsItemSetFallSize = new MomentStatsItemSet(GROUP_GET_FALL_SIZE,
            scheduledExecutorService, log);

        momentStatsItemSetFallTime = new MomentStatsItemSet(GROUP_GET_FALL_TIME,
            scheduledExecutorService, log);

        if (enableQueueStat) {
            this.statsTable.put(Stats.QUEUE_PUT_NUMS, new StatsItemSet(Stats.QUEUE_PUT_NUMS, this.scheduledExecutorService, log));
            this.statsTable.put(Stats.QUEUE_PUT_SIZE, new StatsItemSet(Stats.QUEUE_PUT_SIZE, this.scheduledExecutorService, log));
            this.statsTable.put(Stats.QUEUE_GET_NUMS, new StatsItemSet(Stats.QUEUE_GET_NUMS, this.scheduledExecutorService, log));
            this.statsTable.put(Stats.QUEUE_GET_SIZE, new StatsItemSet(Stats.QUEUE_GET_SIZE, this.scheduledExecutorService, log));
        }
<<<<<<< HEAD
        this.statsTable.put(Stats.TOPIC_PUT_NUMS, new StatsItemSet(Stats.TOPIC_PUT_NUMS, this.scheduledExecutorService, log));
        this.statsTable.put(Stats.TOPIC_PUT_SIZE, new StatsItemSet(Stats.TOPIC_PUT_SIZE, this.scheduledExecutorService, log));
        this.statsTable.put(Stats.GROUP_GET_NUMS, new StatsItemSet(Stats.GROUP_GET_NUMS, this.scheduledExecutorService, log));
        this.statsTable.put(Stats.GROUP_GET_SIZE, new StatsItemSet(Stats.GROUP_GET_SIZE, this.scheduledExecutorService, log));
        this.statsTable.put(Stats.GROUP_GET_LATENCY, new StatsItemSet(Stats.GROUP_GET_LATENCY, this.scheduledExecutorService, log));
        this.statsTable.put(Stats.SNDBCK_PUT_NUMS, new StatsItemSet(Stats.SNDBCK_PUT_NUMS, this.scheduledExecutorService, log));
        this.statsTable.put(Stats.BROKER_PUT_NUMS, new StatsItemSet(Stats.BROKER_PUT_NUMS, this.scheduledExecutorService, log));
        this.statsTable.put(Stats.BROKER_GET_NUMS, new StatsItemSet(Stats.BROKER_GET_NUMS, this.scheduledExecutorService, log));
        this.statsTable.put(Stats.GROUP_GET_FROM_DISK_NUMS, new StatsItemSet(Stats.GROUP_GET_FROM_DISK_NUMS, this.scheduledExecutorService, log));
        this.statsTable.put(Stats.GROUP_GET_FROM_DISK_SIZE, new StatsItemSet(Stats.GROUP_GET_FROM_DISK_SIZE, this.scheduledExecutorService, log));
        this.statsTable.put(Stats.BROKER_GET_FROM_DISK_NUMS, new StatsItemSet(Stats.BROKER_GET_FROM_DISK_NUMS, this.scheduledExecutorService, log));
        this.statsTable.put(Stats.BROKER_GET_FROM_DISK_SIZE, new StatsItemSet(Stats.BROKER_GET_FROM_DISK_SIZE, this.scheduledExecutorService, log));

        this.statsTable.put(Stats.COMMERCIAL_SEND_TIMES, new StatsItemSet(Stats.COMMERCIAL_SEND_TIMES, this.commercialExecutor, COMMERCIAL_LOG));
        this.statsTable.put(Stats.COMMERCIAL_RCV_TIMES, new StatsItemSet(Stats.COMMERCIAL_RCV_TIMES, this.commercialExecutor, COMMERCIAL_LOG));
        this.statsTable.put(Stats.COMMERCIAL_SEND_SIZE, new StatsItemSet(Stats.COMMERCIAL_SEND_SIZE, this.commercialExecutor, COMMERCIAL_LOG));
        this.statsTable.put(Stats.COMMERCIAL_RCV_SIZE, new StatsItemSet(Stats.COMMERCIAL_RCV_SIZE, this.commercialExecutor, COMMERCIAL_LOG));
        this.statsTable.put(Stats.COMMERCIAL_RCV_EPOLLS, new StatsItemSet(Stats.COMMERCIAL_RCV_EPOLLS, this.commercialExecutor, COMMERCIAL_LOG));
        this.statsTable.put(Stats.COMMERCIAL_SNDBCK_TIMES, new StatsItemSet(Stats.COMMERCIAL_SNDBCK_TIMES, this.commercialExecutor, COMMERCIAL_LOG));
        this.statsTable.put(Stats.COMMERCIAL_PERM_FAILURES, new StatsItemSet(Stats.COMMERCIAL_PERM_FAILURES, this.commercialExecutor, COMMERCIAL_LOG));
=======
        this.statsTable.put(TOPIC_PUT_NUMS, new StatsItemSet(TOPIC_PUT_NUMS, this.scheduledExecutorService, log));
        this.statsTable.put(TOPIC_PUT_SIZE, new StatsItemSet(TOPIC_PUT_SIZE, this.scheduledExecutorService, log));
        this.statsTable.put(GROUP_GET_NUMS, new StatsItemSet(GROUP_GET_NUMS, this.scheduledExecutorService, log));
        this.statsTable.put(GROUP_GET_SIZE, new StatsItemSet(GROUP_GET_SIZE, this.scheduledExecutorService, log));
        this.statsTable.put(GROUP_ACK_NUMS, new StatsItemSet(GROUP_ACK_NUMS, this.scheduledExecutorService, log));
        this.statsTable.put(GROUP_CK_NUMS, new StatsItemSet(GROUP_CK_NUMS, this.scheduledExecutorService, log));
        this.statsTable.put(GROUP_GET_LATENCY, new StatsItemSet(GROUP_GET_LATENCY, this.scheduledExecutorService, log));
        this.statsTable.put(TOPIC_PUT_LATENCY, new StatsItemSet(TOPIC_PUT_LATENCY, this.scheduledExecutorService, log));
        this.statsTable.put(SNDBCK_PUT_NUMS, new StatsItemSet(SNDBCK_PUT_NUMS, this.scheduledExecutorService, log));
        this.statsTable.put(DLQ_PUT_NUMS, new StatsItemSet(DLQ_PUT_NUMS, this.scheduledExecutorService, log));
        this.statsTable.put(BROKER_PUT_NUMS, new StatsItemSet(BROKER_PUT_NUMS, this.scheduledExecutorService, log));
        this.statsTable.put(BROKER_GET_NUMS, new StatsItemSet(BROKER_GET_NUMS, this.scheduledExecutorService, log));
        this.statsTable.put(BROKER_ACK_NUMS, new StatsItemSet(BROKER_ACK_NUMS, this.scheduledExecutorService, log));
        this.statsTable.put(BROKER_CK_NUMS, new StatsItemSet(BROKER_CK_NUMS, this.scheduledExecutorService, log));
        this.statsTable.put(GROUP_GET_FROM_DISK_NUMS,
            new StatsItemSet(GROUP_GET_FROM_DISK_NUMS, this.scheduledExecutorService, log));
        this.statsTable.put(GROUP_GET_FROM_DISK_SIZE,
            new StatsItemSet(GROUP_GET_FROM_DISK_SIZE, this.scheduledExecutorService, log));
        this.statsTable.put(BROKER_GET_FROM_DISK_NUMS,
            new StatsItemSet(BROKER_GET_FROM_DISK_NUMS, this.scheduledExecutorService, log));
        this.statsTable.put(BROKER_GET_FROM_DISK_SIZE,
            new StatsItemSet(BROKER_GET_FROM_DISK_SIZE, this.scheduledExecutorService, log));

        this.statsTable.put(SNDBCK2DLQ_TIMES,
            new StatsItemSet(SNDBCK2DLQ_TIMES, this.scheduledExecutorService, DLQ_STAT_LOG));

        this.statsTable.put(COMMERCIAL_SEND_TIMES,
            new StatsItemSet(COMMERCIAL_SEND_TIMES, this.commercialExecutor, COMMERCIAL_LOG));
        this.statsTable.put(COMMERCIAL_RCV_TIMES,
            new StatsItemSet(COMMERCIAL_RCV_TIMES, this.commercialExecutor, COMMERCIAL_LOG));
        this.statsTable.put(COMMERCIAL_SEND_SIZE,
            new StatsItemSet(COMMERCIAL_SEND_SIZE, this.commercialExecutor, COMMERCIAL_LOG));
        this.statsTable.put(COMMERCIAL_RCV_SIZE,
            new StatsItemSet(COMMERCIAL_RCV_SIZE, this.commercialExecutor, COMMERCIAL_LOG));
        this.statsTable.put(COMMERCIAL_RCV_EPOLLS,
            new StatsItemSet(COMMERCIAL_RCV_EPOLLS, this.commercialExecutor, COMMERCIAL_LOG));
        this.statsTable.put(COMMERCIAL_SNDBCK_TIMES,
            new StatsItemSet(COMMERCIAL_SNDBCK_TIMES, this.commercialExecutor, COMMERCIAL_LOG));
        this.statsTable.put(COMMERCIAL_PERM_FAILURES,
            new StatsItemSet(COMMERCIAL_PERM_FAILURES, this.commercialExecutor, COMMERCIAL_LOG));

        this.statsTable.put(CONSUMER_REGISTER_TIME,
            new StatsItemSet(CONSUMER_REGISTER_TIME, this.scheduledExecutorService, log));
        this.statsTable.put(PRODUCER_REGISTER_TIME,
            new StatsItemSet(PRODUCER_REGISTER_TIME, this.scheduledExecutorService, log));

        this.statsTable.put(CHANNEL_ACTIVITY, new StatsItemSet(CHANNEL_ACTIVITY, this.scheduledExecutorService, log));

        StatisticsItemFormatter formatter = new StatisticsItemFormatter();
        accountStatManager.setBriefMeta(new Pair[] {
            Pair.of(RT, new long[][] {{50, 50}, {100, 10}, {1000, 10}}),
            Pair.of(INNER_RT, new long[][] {{10, 10}, {100, 10}, {1000, 10}})});
        String[] itemNames = new String[] {
            MSG_NUM, SUCCESS_MSG_NUM, FAILURE_MSG_NUM, COMMERCIAL_MSG_NUM,
            SUCCESS_REQ_NUM, FAILURE_REQ_NUM,
            MSG_SIZE, SUCCESS_MSG_SIZE, FAILURE_MSG_SIZE,
            RT, INNER_RT};
        this.accountStatManager.addStatisticsKindMeta(createStatisticsKindMeta(
            ACCOUNT_SEND, itemNames, this.accountExecutor, formatter, ACCOUNT_LOG, ACCOUNT_STAT_INVERTAL));
        this.accountStatManager.addStatisticsKindMeta(createStatisticsKindMeta(
            ACCOUNT_RCV, itemNames, this.accountExecutor, formatter, ACCOUNT_LOG, ACCOUNT_STAT_INVERTAL));
        this.accountStatManager.addStatisticsKindMeta(createStatisticsKindMeta(
            ACCOUNT_SEND_BACK, itemNames, this.accountExecutor, formatter, ACCOUNT_LOG, ACCOUNT_STAT_INVERTAL));
        this.accountStatManager.addStatisticsKindMeta(createStatisticsKindMeta(
            ACCOUNT_SEND_BACK_TO_DLQ, itemNames, this.accountExecutor, formatter, ACCOUNT_LOG, ACCOUNT_STAT_INVERTAL));
        this.accountStatManager.addStatisticsKindMeta(createStatisticsKindMeta(
            ACCOUNT_SEND_REJ, itemNames, this.accountExecutor, formatter, ACCOUNT_LOG, ACCOUNT_STAT_INVERTAL));
        this.accountStatManager.addStatisticsKindMeta(createStatisticsKindMeta(
            ACCOUNT_REV_REJ, itemNames, this.accountExecutor, formatter, ACCOUNT_LOG, ACCOUNT_STAT_INVERTAL));
        this.accountStatManager.setStatisticsItemStateGetter(new StatisticsItemStateGetter() {
            @Override
            public boolean online(StatisticsItem item) {
                String[] strArr = null;
                try {
                    strArr = splitAccountStatKey(item.getStatObject());
                } catch (Exception e) {
                    log.warn("parse account stat key failed, key: {}", item.getStatObject());
                    return false;
                }

                // TODO ugly
                if (strArr == null || strArr.length < 4) {
                    return false;
                }

                String instanceId = strArr[1];
                String topic = strArr[2];
                String group = strArr[3];

                String kind = item.getStatKind();
                if (ACCOUNT_SEND.equals(kind) || ACCOUNT_SEND_REJ.equals(kind)) {
                    return produerStateGetter.online(instanceId, group, topic);
                } else if (ACCOUNT_RCV.equals(kind) || ACCOUNT_SEND_BACK.equals(kind) || ACCOUNT_SEND_BACK_TO_DLQ.equals(kind) || ACCOUNT_REV_REJ.equals(kind)) {
                    return consumerStateGetter.online(instanceId, group, topic);
                }
                return false;
            }
        });
    }

    private void initScheduleService() {
        this.scheduledExecutorService =
            Executors.newSingleThreadScheduledExecutor(new ThreadFactoryImpl("BrokerStatsThread", true, brokerConfig));
        this.commercialExecutor =
            Executors.newSingleThreadScheduledExecutor(new ThreadFactoryImpl("CommercialStatsThread", true, brokerConfig));
        this.accountExecutor =
            Executors.newSingleThreadScheduledExecutor(new ThreadFactoryImpl("AccountStatsThread", true, brokerConfig));
>>>>>>> ef37465e
    }

    public MomentStatsItemSet getMomentStatsItemSetFallSize() {
        return momentStatsItemSetFallSize;
    }

    public MomentStatsItemSet getMomentStatsItemSetFallTime() {
        return momentStatsItemSetFallTime;
    }

    public StateGetter getProduerStateGetter() {
        return produerStateGetter;
    }

    public void setProduerStateGetter(StateGetter produerStateGetter) {
        this.produerStateGetter = produerStateGetter;
    }

    public StateGetter getConsumerStateGetter() {
        return consumerStateGetter;
    }

    public void setConsumerStateGetter(StateGetter consumerStateGetter) {
        this.consumerStateGetter = consumerStateGetter;
    }

    public void start() {
    }

    public void shutdown() {
        this.scheduledExecutorService.shutdown();
        this.commercialExecutor.shutdown();
    }

    public StatsItem getStatsItem(final String statsName, final String statsKey) {
        try {
            return this.statsTable.get(statsName).getStatsItem(statsKey);
        } catch (Exception e) {
        }

        return null;
    }

    public void onTopicDeleted(final String topic) {
        this.statsTable.get(Stats.TOPIC_PUT_NUMS).delValue(topic);
        this.statsTable.get(Stats.TOPIC_PUT_SIZE).delValue(topic);
        if (enableQueueStat) {
            this.statsTable.get(Stats.QUEUE_PUT_NUMS).delValueByPrefixKey(topic, "@");
            this.statsTable.get(Stats.QUEUE_PUT_SIZE).delValueByPrefixKey(topic, "@");
        }
        this.statsTable.get(Stats.GROUP_GET_NUMS).delValueByPrefixKey(topic, "@");
        this.statsTable.get(Stats.GROUP_GET_SIZE).delValueByPrefixKey(topic, "@");
        this.statsTable.get(Stats.QUEUE_GET_NUMS).delValueByPrefixKey(topic, "@");
        this.statsTable.get(Stats.QUEUE_GET_SIZE).delValueByPrefixKey(topic, "@");
        this.statsTable.get(Stats.SNDBCK_PUT_NUMS).delValueByPrefixKey(topic, "@");
        this.statsTable.get(Stats.GROUP_GET_LATENCY).delValueByInfixKey(topic, "@");
        this.momentStatsItemSetFallSize.delValueByInfixKey(topic, "@");
        this.momentStatsItemSetFallTime.delValueByInfixKey(topic, "@");
    }

    public void onGroupDeleted(final String group) {
        this.statsTable.get(Stats.GROUP_GET_NUMS).delValueBySuffixKey(group, "@");
        this.statsTable.get(Stats.GROUP_GET_SIZE).delValueBySuffixKey(group, "@");
        if (enableQueueStat) {
            this.statsTable.get(Stats.QUEUE_GET_NUMS).delValueBySuffixKey(group, "@");
            this.statsTable.get(Stats.QUEUE_GET_SIZE).delValueBySuffixKey(group, "@");
        }
        this.statsTable.get(Stats.SNDBCK_PUT_NUMS).delValueBySuffixKey(group, "@");
        this.statsTable.get(Stats.GROUP_GET_LATENCY).delValueBySuffixKey(group, "@");
        this.momentStatsItemSetFallSize.delValueBySuffixKey(group, "@");
        this.momentStatsItemSetFallTime.delValueBySuffixKey(group, "@");
    }

    public void incQueuePutNums(final String topic, final Integer queueId) {
        if (enableQueueStat) {
            this.statsTable.get(Stats.QUEUE_PUT_NUMS).addValue(buildStatsKey(topic, queueId), 1, 1);
        }
    }

    public void incQueuePutNums(final String topic, final Integer queueId, int num, int times) {
        if (enableQueueStat) {
            this.statsTable.get(Stats.QUEUE_PUT_NUMS).addValue(buildStatsKey(topic, queueId), num, times);
        }
    }

    public void incQueuePutSize(final String topic, final Integer queueId, final int size) {
        if (enableQueueStat) {
            this.statsTable.get(Stats.QUEUE_PUT_SIZE).addValue(buildStatsKey(topic, queueId), size, 1);
        }
    }

    public void incQueueGetNums(final String group, final String topic, final Integer queueId, final int incValue) {
        if (enableQueueStat) {
            final String statsKey = buildStatsKey(topic, queueId, group);
            this.statsTable.get(Stats.QUEUE_GET_NUMS).addValue(statsKey, incValue, 1);
        }
    }

    public void incQueueGetSize(final String group, final String topic, final Integer queueId, final int incValue) {
        if (enableQueueStat) {
            final String statsKey = buildStatsKey(topic, queueId, group);
            this.statsTable.get(Stats.QUEUE_GET_SIZE).addValue(statsKey, incValue, 1);
        }
    }

    public void incConsumerRegisterTime(final int incValue) {
        this.statsTable.get(CONSUMER_REGISTER_TIME).addValue(this.clusterName, incValue, 1);
    }

    public void incProducerRegisterTime(final int incValue) {
        this.statsTable.get(PRODUCER_REGISTER_TIME).addValue(this.clusterName, incValue, 1);
    }

    public void incChannelConnectNum() {
        this.statsTable.get(CHANNEL_ACTIVITY).addValue(CHANNEL_ACTIVITY_CONNECT, 1, 1);
    }

    public void incChannelCloseNum() {
        this.statsTable.get(CHANNEL_ACTIVITY).addValue(CHANNEL_ACTIVITY_CLOSE, 1, 1);
    }

    public void incChannelExceptionNum() {
        this.statsTable.get(CHANNEL_ACTIVITY).addValue(CHANNEL_ACTIVITY_EXCEPTION, 1, 1);
    }

    public void incChannelIdleNum() {
        this.statsTable.get(CHANNEL_ACTIVITY).addValue(CHANNEL_ACTIVITY_IDLE, 1, 1);
    }

    public void incTopicPutNums(final String topic) {
        this.statsTable.get(Stats.TOPIC_PUT_NUMS).addValue(topic, 1, 1);
    }

    public void incTopicPutNums(final String topic, int num, int times) {
        this.statsTable.get(Stats.TOPIC_PUT_NUMS).addValue(topic, num, times);
    }

    public void incTopicPutSize(final String topic, final int size) {
        this.statsTable.get(Stats.TOPIC_PUT_SIZE).addValue(topic, size, 1);
    }

    public void incGroupGetNums(final String group, final String topic, final int incValue) {
        final String statsKey = buildStatsKey(topic, group);
        this.statsTable.get(Stats.GROUP_GET_NUMS).addValue(statsKey, incValue, 1);
    }

    public void incGroupCkNums(final String group, final String topic, final int incValue) {
        final String statsKey = buildStatsKey(topic, group);
        this.statsTable.get(GROUP_CK_NUMS).addValue(statsKey, incValue, 1);
    }

    public void incGroupAckNums(final String group, final String topic, final int incValue) {
        final String statsKey = buildStatsKey(topic, group);
        this.statsTable.get(GROUP_ACK_NUMS).addValue(statsKey, incValue, 1);
    }

    public String buildStatsKey(String topic, String group) {
        StringBuilder strBuilder;
        if (topic != null && group != null) {
            strBuilder = new StringBuilder(topic.length() + group.length() + 1);
        } else {
            strBuilder = new StringBuilder();
        }
        strBuilder.append(topic).append("@").append(group);
        return strBuilder.toString();
    }

    public String buildStatsKey(String topic, int queueId) {
        StringBuilder strBuilder;
        if (topic != null) {
            strBuilder = new StringBuilder(topic.length() + 5);
        } else {
            strBuilder = new StringBuilder();
        }
        strBuilder.append(topic).append("@").append(queueId);
        return strBuilder.toString();
    }

    public String buildStatsKey(String topic, int queueId, String group) {
        StringBuilder strBuilder;
        if (topic != null && group != null) {
            strBuilder = new StringBuilder(topic.length() + group.length() + 6);
        } else {
            strBuilder = new StringBuilder();
        }
        strBuilder.append(topic).append("@").append(queueId).append("@").append(group);
        return strBuilder.toString();
    }

    public String buildStatsKey(int queueId, String topic, String group) {
        StringBuilder strBuilder;
        if (topic != null && group != null) {
            strBuilder = new StringBuilder(topic.length() + group.length() + 6);
        } else {
            strBuilder = new StringBuilder();
        }
        strBuilder.append(queueId).append("@").append(topic).append("@").append(group);
        return strBuilder.toString();
    }

    public void incGroupGetSize(final String group, final String topic, final int incValue) {
        final String statsKey = buildStatsKey(topic, group);
        this.statsTable.get(Stats.GROUP_GET_SIZE).addValue(statsKey, incValue, 1);
    }

    public void incGroupGetLatency(final String group, final String topic, final int queueId, final int incValue) {
        String statsKey;
        if (enableQueueStat) {
            statsKey = buildStatsKey(queueId, topic, group);
        } else {
            statsKey = buildStatsKey(topic, group);
        }
        this.statsTable.get(Stats.GROUP_GET_LATENCY).addRTValue(statsKey, incValue, 1);
    }

    public void incTopicPutLatency(final String topic, final int queueId, final int incValue) {
        final String statsKey = String.format("%d@%s", queueId, topic);
        this.statsTable.get(TOPIC_PUT_LATENCY).addValue(statsKey, incValue, 1);
    }

    public void incBrokerPutNums() {
        this.statsTable.get(Stats.BROKER_PUT_NUMS).getAndCreateStatsItem(this.clusterName).getValue().add(1);
    }

    public void incBrokerPutNums(final int incValue) {
        this.statsTable.get(Stats.BROKER_PUT_NUMS).getAndCreateStatsItem(this.clusterName).getValue().add(incValue);
    }

    public void incBrokerGetNums(final int incValue) {
        this.statsTable.get(Stats.BROKER_GET_NUMS).getAndCreateStatsItem(this.clusterName).getValue().add(incValue);
    }

    public void incBrokerAckNums(final int incValue) {
        this.statsTable.get(BROKER_ACK_NUMS).getAndCreateStatsItem(this.clusterName).getValue().add(incValue);
    }

    public void incBrokerCkNums(final int incValue) {
        this.statsTable.get(BROKER_CK_NUMS).getAndCreateStatsItem(this.clusterName).getValue().add(incValue);
    }

    public void incSendBackNums(final String group, final String topic) {
        final String statsKey = buildStatsKey(topic, group);
        this.statsTable.get(Stats.SNDBCK_PUT_NUMS).addValue(statsKey, 1, 1);
    }

    public double tpsGroupGetNums(final String group, final String topic) {
        final String statsKey = buildStatsKey(topic, group);
        return this.statsTable.get(Stats.GROUP_GET_NUMS).getStatsDataInMinute(statsKey).getTps();
    }

    public void recordDiskFallBehindTime(final String group, final String topic, final int queueId,
        final long fallBehind) {
        final String statsKey = buildStatsKey(queueId, topic, group);
        this.momentStatsItemSetFallTime.getAndCreateStatsItem(statsKey).getValue().set(fallBehind);
    }

    public void recordDiskFallBehindSize(final String group, final String topic, final int queueId,
        final long fallBehind) {
        final String statsKey = buildStatsKey(queueId, topic, group);
        this.momentStatsItemSetFallSize.getAndCreateStatsItem(statsKey).getValue().set(fallBehind);
    }

    public void incDLQStatValue(final String key, final String owner, final String group,
        final String topic, final String type, final int incValue) {
        final String statsKey = buildCommercialStatsKey(owner, topic, group, type);
        this.statsTable.get(key).addValue(statsKey, incValue, 1);
    }

    public void incCommercialValue(final String key, final String owner, final String group,
        final String topic, final String type, final int incValue) {
        final String statsKey = buildCommercialStatsKey(owner, topic, group, type);
        this.statsTable.get(key).addValue(statsKey, incValue, 1);
    }

    public void incAccountValue(final String key, final String accountOwnerParent, final String accountOwnerSelf,
        final String instanceId, final String group, final String topic,
        final String msgType, final int incValue) {
        final String statsKey = buildAccountStatsKey(accountOwnerParent, accountOwnerSelf, instanceId, topic, group,
            msgType);
        this.statsTable.get(key).addValue(statsKey, incValue, 1);
    }

    public void incAccountValue(final String key, final String accountOwnerParent, final String accountOwnerSelf,
        final String instanceId, final String group, final String topic,
        final String msgType, final String flowlimitThreshold, final int incValue) {
        final String statsKey = buildAccountStatsKey(accountOwnerParent, accountOwnerSelf, instanceId, topic, group,
            msgType, flowlimitThreshold);
        this.statsTable.get(key).addValue(statsKey, incValue, 1);
    }

    public void incAccountValue(final String statType, final String owner, final String instanceId, final String topic,
        final String group, final String msgType,
        final long... incValues) {
        final String key = buildAccountStatKey(owner, instanceId, topic, group, msgType);
        this.accountStatManager.inc(statType, key, incValues);
    }

    public void incAccountValue(final String statType, final String owner, final String instanceId, final String topic,
        final String group, final String msgType, final String flowlimitThreshold,
        final long... incValues) {
        final String key = buildAccountStatKey(owner, instanceId, topic, group, msgType, flowlimitThreshold);
        this.accountStatManager.inc(statType, key, incValues);
    }

    public String buildCommercialStatsKey(String owner, String topic, String group, String type) {
        StringBuilder strBuilder = new StringBuilder();
        strBuilder.append(owner);
        strBuilder.append("@");
        strBuilder.append(topic);
        strBuilder.append("@");
        strBuilder.append(group);
        strBuilder.append("@");
        strBuilder.append(type);
        return strBuilder.toString();
    }

    public String buildAccountStatsKey(String accountOwnerParent, String accountOwnerSelf, String instanceId,
        String topic, String group, String msgType) {
        StringBuffer strBuilder = new StringBuffer();
        strBuilder.append(accountOwnerParent);
        strBuilder.append("@");
        strBuilder.append(accountOwnerSelf);
        strBuilder.append("@");
        strBuilder.append(instanceId);
        strBuilder.append("@");
        strBuilder.append(topic);
        strBuilder.append("@");
        strBuilder.append(group);
        strBuilder.append("@");
        strBuilder.append(msgType);
        return strBuilder.toString();
    }

    public String buildAccountStatsKey(String accountOwnerParent, String accountOwnerSelf, String instanceId,
        String topic, String group, String msgType, String flowlimitThreshold) {
        StringBuffer strBuilder = new StringBuffer();
        strBuilder.append(accountOwnerParent);
        strBuilder.append("@");
        strBuilder.append(accountOwnerSelf);
        strBuilder.append("@");
        strBuilder.append(instanceId);
        strBuilder.append("@");
        strBuilder.append(topic);
        strBuilder.append("@");
        strBuilder.append(group);
        strBuilder.append("@");
        strBuilder.append(msgType);
        strBuilder.append("@");
        strBuilder.append(flowlimitThreshold);
        return strBuilder.toString();
    }

    public String buildAccountStatKey(final String owner, final String instanceId,
        final String topic, final String group,
        final String msgType) {
        final String sep = "|";
        StringBuffer strBuilder = new StringBuffer();
        strBuilder.append(owner).append(sep);
        strBuilder.append(instanceId).append(sep);
        strBuilder.append(topic).append(sep);
        strBuilder.append(group).append(sep);
        strBuilder.append(msgType);
        return strBuilder.toString();
    }

    public String buildAccountStatKey(final String owner, final String instanceId,
        final String topic, final String group,
        final String msgType, String flowlimitThreshold) {
        final String sep = "|";
        StringBuffer strBuilder = new StringBuffer();
        strBuilder.append(owner).append(sep);
        strBuilder.append(instanceId).append(sep);
        strBuilder.append(topic).append(sep);
        strBuilder.append(group).append(sep);
        strBuilder.append(msgType).append(sep);
        strBuilder.append(flowlimitThreshold);
        return strBuilder.toString();
    }

    public String[] splitAccountStatKey(final String accountStatKey) {
        final String sep = "\\|";
        return accountStatKey.split(sep);
    }

    private StatisticsKindMeta createStatisticsKindMeta(String name,
        String[] itemNames,
        ScheduledExecutorService executorService,
        StatisticsItemFormatter formatter,
        InternalLogger log,
        long interval) {
        final BrokerConfig brokerConfig = this.brokerConfig;
        StatisticsItemPrinter printer = new StatisticsItemPrinter(formatter, log);
        StatisticsKindMeta kindMeta = new StatisticsKindMeta();
        kindMeta.setName(name);
        kindMeta.setItemNames(itemNames);
        kindMeta.setScheduledPrinter(
            new StatisticsItemScheduledIncrementPrinter(
                "Stat In One Minute: ",
                printer,
                executorService,
                new StatisticsItemScheduledPrinter.InitialDelay() {
                    @Override
                    public long get() {
                        return Math.abs(UtilAll.computeNextMinutesTimeMillis() - System.currentTimeMillis());
                    }
                },
                interval,
                new String[] {MSG_NUM},
                new StatisticsItemScheduledIncrementPrinter.Valve() {
                    @Override
                    public boolean enabled() {
                        return brokerConfig != null ? brokerConfig.isAccountStatsEnable() : true;
                    }

                    @Override
                    public boolean printZeroLine() {
                        return brokerConfig != null ? brokerConfig.isAccountStatsPrintZeroValues() : true;
                    }
                }
            )
        );
        return kindMeta;
    }

    public interface StateGetter {
        boolean online(String instanceId, String group, String topic);
    }

    public enum StatsType {
        SEND_SUCCESS,
        SEND_FAILURE,

        RCV_SUCCESS,
        RCV_EPOLLS,
        SEND_BACK,
        SEND_BACK_TO_DLQ,

        SEND_ORDER,
        SEND_TIMER,
        SEND_TRANSACTION,

        PERM_FAILURE
    }
}<|MERGE_RESOLUTION|>--- conflicted
+++ resolved
@@ -24,9 +24,6 @@
 import org.apache.rocketmq.common.ThreadFactoryImpl;
 import org.apache.rocketmq.common.UtilAll;
 import org.apache.rocketmq.common.constant.LoggerName;
-<<<<<<< HEAD
-import org.apache.rocketmq.common.stats.Stats;
-=======
 import org.apache.rocketmq.common.statistics.StatisticsItem;
 import org.apache.rocketmq.common.statistics.StatisticsItemFormatter;
 import org.apache.rocketmq.common.statistics.StatisticsItemPrinter;
@@ -35,7 +32,7 @@
 import org.apache.rocketmq.common.statistics.StatisticsItemStateGetter;
 import org.apache.rocketmq.common.statistics.StatisticsKindMeta;
 import org.apache.rocketmq.common.statistics.StatisticsManager;
->>>>>>> ef37465e
+import org.apache.rocketmq.common.stats.Stats;
 import org.apache.rocketmq.logging.InternalLogger;
 import org.apache.rocketmq.logging.InternalLoggerFactory;
 import org.apache.rocketmq.common.stats.MomentStatsItemSet;
@@ -44,15 +41,16 @@
 
 public class BrokerStatsManager {
 
-<<<<<<< HEAD
     @Deprecated public static final String QUEUE_PUT_NUMS = Stats.QUEUE_PUT_NUMS;
     @Deprecated public static final String QUEUE_PUT_SIZE = Stats.QUEUE_PUT_SIZE;
     @Deprecated public static final String QUEUE_GET_NUMS = Stats.QUEUE_GET_NUMS;
     @Deprecated public static final String QUEUE_GET_SIZE = Stats.QUEUE_GET_SIZE;
     @Deprecated public static final String TOPIC_PUT_NUMS = Stats.TOPIC_PUT_NUMS;
     @Deprecated public static final String TOPIC_PUT_SIZE = Stats.TOPIC_PUT_SIZE;
+
     @Deprecated public static final String GROUP_GET_NUMS = Stats.GROUP_GET_NUMS;
     @Deprecated public static final String GROUP_GET_SIZE = Stats.GROUP_GET_SIZE;
+
     @Deprecated public static final String SNDBCK_PUT_NUMS = Stats.SNDBCK_PUT_NUMS;
     @Deprecated public static final String BROKER_PUT_NUMS = Stats.BROKER_PUT_NUMS;
     @Deprecated public static final String BROKER_GET_NUMS = Stats.BROKER_GET_NUMS;
@@ -60,33 +58,6 @@
     @Deprecated public static final String GROUP_GET_FROM_DISK_SIZE = Stats.GROUP_GET_FROM_DISK_SIZE;
     @Deprecated public static final String BROKER_GET_FROM_DISK_NUMS = Stats.BROKER_GET_FROM_DISK_NUMS;
     @Deprecated public static final String BROKER_GET_FROM_DISK_SIZE = Stats.BROKER_GET_FROM_DISK_SIZE;
-=======
-    public static final String QUEUE_PUT_NUMS = "QUEUE_PUT_NUMS";
-    public static final String QUEUE_PUT_SIZE = "QUEUE_PUT_SIZE";
-    public static final String QUEUE_GET_NUMS = "QUEUE_GET_NUMS";
-    public static final String QUEUE_GET_SIZE = "QUEUE_GET_SIZE";
-    public static final String TOPIC_PUT_NUMS = "TOPIC_PUT_NUMS";
-    public static final String TOPIC_PUT_SIZE = "TOPIC_PUT_SIZE";
-    // Send message latency
-    public static final String TOPIC_PUT_LATENCY = "TOPIC_PUT_LATENCY";
-    public static final String GROUP_GET_NUMS = "GROUP_GET_NUMS";
-    public static final String GROUP_GET_SIZE = "GROUP_GET_SIZE";
-    public static final String GROUP_ACK_NUMS = "GROUP_ACK_NUMS";
-    public static final String GROUP_CK_NUMS = "GROUP_CK_NUMS";
-    public static final String SNDBCK_PUT_NUMS = "SNDBCK_PUT_NUMS";
-    public static final String DLQ_PUT_NUMS = "DLQ_PUT_NUMS";
-    public static final String BROKER_PUT_NUMS = "BROKER_PUT_NUMS";
-    public static final String BROKER_GET_NUMS = "BROKER_GET_NUMS";
-    public static final String BROKER_ACK_NUMS = "BROKER_ACK_NUMS";
-    public static final String BROKER_CK_NUMS = "BROKER_CK_NUMS";
-    public static final String GROUP_GET_FROM_DISK_NUMS = "GROUP_GET_FROM_DISK_NUMS";
-    public static final String GROUP_GET_FROM_DISK_SIZE = "GROUP_GET_FROM_DISK_SIZE";
-    public static final String BROKER_GET_FROM_DISK_NUMS = "BROKER_GET_FROM_DISK_NUMS";
-    public static final String BROKER_GET_FROM_DISK_SIZE = "BROKER_GET_FROM_DISK_SIZE";
-
-    public static final String SNDBCK2DLQ_TIMES = "SNDBCK2DLQ_TIMES";
-
->>>>>>> ef37465e
     // For commercial
     @Deprecated public static final String COMMERCIAL_SEND_TIMES = Stats.COMMERCIAL_SEND_TIMES;
     @Deprecated public static final String COMMERCIAL_SNDBCK_TIMES = Stats.COMMERCIAL_SNDBCK_TIMES;
@@ -95,6 +66,17 @@
     @Deprecated public static final String COMMERCIAL_SEND_SIZE = Stats.COMMERCIAL_SEND_SIZE;
     @Deprecated public static final String COMMERCIAL_RCV_SIZE = Stats.COMMERCIAL_RCV_SIZE;
     @Deprecated public static final String COMMERCIAL_PERM_FAILURES = Stats.COMMERCIAL_PERM_FAILURES;
+
+
+    // Send message latency
+    public static final String TOPIC_PUT_LATENCY = "TOPIC_PUT_LATENCY";
+    public static final String GROUP_ACK_NUMS = "GROUP_ACK_NUMS";
+    public static final String GROUP_CK_NUMS = "GROUP_CK_NUMS";
+    public static final String DLQ_PUT_NUMS = "DLQ_PUT_NUMS";
+    public static final String BROKER_ACK_NUMS = "BROKER_ACK_NUMS";
+    public static final String BROKER_CK_NUMS = "BROKER_CK_NUMS";
+    public static final String SNDBCK2DLQ_TIMES = "SNDBCK2DLQ_TIMES";
+
     public static final String COMMERCIAL_OWNER = "Owner";
 
     public static final String ACCOUNT_OWNER_PARENT = "OWNER_PARENT";
@@ -126,10 +108,8 @@
     @Deprecated public static final String GROUP_GET_FALL_SIZE = Stats.GROUP_GET_FALL_SIZE;
     @Deprecated public static final String GROUP_GET_FALL_TIME = Stats.GROUP_GET_FALL_TIME;
     // Pull Message Latency
-<<<<<<< HEAD
     @Deprecated public static final String GROUP_GET_LATENCY = Stats.GROUP_GET_LATENCY;
-=======
-    public static final String GROUP_GET_LATENCY = "GROUP_GET_LATENCY";
+
     // Consumer Register Time
     public static final String CONSUMER_REGISTER_TIME = "CONSUMER_REGISTER_TIME";
     // Producer Register Time
@@ -139,7 +119,6 @@
     public static final String CHANNEL_ACTIVITY_IDLE = "IDLE";
     public static final String CHANNEL_ACTIVITY_EXCEPTION = "EXCEPTION";
     public static final String CHANNEL_ACTIVITY_CLOSE = "CLOSE";
->>>>>>> ef37465e
 
     /**
      * read disk follow stats
@@ -157,10 +136,6 @@
     private final HashMap<String, StatsItemSet> statsTable = new HashMap<String, StatsItemSet>();
     private final String clusterName;
     private final boolean enableQueueStat;
-<<<<<<< HEAD
-    private final MomentStatsItemSet momentStatsItemSetFallSize = new MomentStatsItemSet(Stats.GROUP_GET_FALL_SIZE, scheduledExecutorService, log);
-    private final MomentStatsItemSet momentStatsItemSetFallTime = new MomentStatsItemSet(Stats.GROUP_GET_FALL_TIME, scheduledExecutorService, log);
-=======
     private MomentStatsItemSet momentStatsItemSetFallSize;
     private MomentStatsItemSet momentStatsItemSetFallTime;
 
@@ -177,7 +152,6 @@
         this.clusterName = brokerConfig.getBrokerClusterName();
         init();
     }
->>>>>>> ef37465e
 
     public BrokerStatsManager(String clusterName, boolean enableQueueStat) {
         this.clusterName = clusterName;
@@ -199,68 +173,46 @@
             this.statsTable.put(Stats.QUEUE_GET_NUMS, new StatsItemSet(Stats.QUEUE_GET_NUMS, this.scheduledExecutorService, log));
             this.statsTable.put(Stats.QUEUE_GET_SIZE, new StatsItemSet(Stats.QUEUE_GET_SIZE, this.scheduledExecutorService, log));
         }
-<<<<<<< HEAD
         this.statsTable.put(Stats.TOPIC_PUT_NUMS, new StatsItemSet(Stats.TOPIC_PUT_NUMS, this.scheduledExecutorService, log));
         this.statsTable.put(Stats.TOPIC_PUT_SIZE, new StatsItemSet(Stats.TOPIC_PUT_SIZE, this.scheduledExecutorService, log));
         this.statsTable.put(Stats.GROUP_GET_NUMS, new StatsItemSet(Stats.GROUP_GET_NUMS, this.scheduledExecutorService, log));
         this.statsTable.put(Stats.GROUP_GET_SIZE, new StatsItemSet(Stats.GROUP_GET_SIZE, this.scheduledExecutorService, log));
+        this.statsTable.put(GROUP_ACK_NUMS, new StatsItemSet(GROUP_ACK_NUMS, this.scheduledExecutorService, log));
+        this.statsTable.put(GROUP_CK_NUMS, new StatsItemSet(GROUP_CK_NUMS, this.scheduledExecutorService, log));
         this.statsTable.put(Stats.GROUP_GET_LATENCY, new StatsItemSet(Stats.GROUP_GET_LATENCY, this.scheduledExecutorService, log));
+        this.statsTable.put(TOPIC_PUT_LATENCY, new StatsItemSet(TOPIC_PUT_LATENCY, this.scheduledExecutorService, log));
         this.statsTable.put(Stats.SNDBCK_PUT_NUMS, new StatsItemSet(Stats.SNDBCK_PUT_NUMS, this.scheduledExecutorService, log));
+        this.statsTable.put(DLQ_PUT_NUMS, new StatsItemSet(DLQ_PUT_NUMS, this.scheduledExecutorService, log));
         this.statsTable.put(Stats.BROKER_PUT_NUMS, new StatsItemSet(Stats.BROKER_PUT_NUMS, this.scheduledExecutorService, log));
         this.statsTable.put(Stats.BROKER_GET_NUMS, new StatsItemSet(Stats.BROKER_GET_NUMS, this.scheduledExecutorService, log));
-        this.statsTable.put(Stats.GROUP_GET_FROM_DISK_NUMS, new StatsItemSet(Stats.GROUP_GET_FROM_DISK_NUMS, this.scheduledExecutorService, log));
-        this.statsTable.put(Stats.GROUP_GET_FROM_DISK_SIZE, new StatsItemSet(Stats.GROUP_GET_FROM_DISK_SIZE, this.scheduledExecutorService, log));
-        this.statsTable.put(Stats.BROKER_GET_FROM_DISK_NUMS, new StatsItemSet(Stats.BROKER_GET_FROM_DISK_NUMS, this.scheduledExecutorService, log));
-        this.statsTable.put(Stats.BROKER_GET_FROM_DISK_SIZE, new StatsItemSet(Stats.BROKER_GET_FROM_DISK_SIZE, this.scheduledExecutorService, log));
-
-        this.statsTable.put(Stats.COMMERCIAL_SEND_TIMES, new StatsItemSet(Stats.COMMERCIAL_SEND_TIMES, this.commercialExecutor, COMMERCIAL_LOG));
-        this.statsTable.put(Stats.COMMERCIAL_RCV_TIMES, new StatsItemSet(Stats.COMMERCIAL_RCV_TIMES, this.commercialExecutor, COMMERCIAL_LOG));
-        this.statsTable.put(Stats.COMMERCIAL_SEND_SIZE, new StatsItemSet(Stats.COMMERCIAL_SEND_SIZE, this.commercialExecutor, COMMERCIAL_LOG));
-        this.statsTable.put(Stats.COMMERCIAL_RCV_SIZE, new StatsItemSet(Stats.COMMERCIAL_RCV_SIZE, this.commercialExecutor, COMMERCIAL_LOG));
-        this.statsTable.put(Stats.COMMERCIAL_RCV_EPOLLS, new StatsItemSet(Stats.COMMERCIAL_RCV_EPOLLS, this.commercialExecutor, COMMERCIAL_LOG));
-        this.statsTable.put(Stats.COMMERCIAL_SNDBCK_TIMES, new StatsItemSet(Stats.COMMERCIAL_SNDBCK_TIMES, this.commercialExecutor, COMMERCIAL_LOG));
-        this.statsTable.put(Stats.COMMERCIAL_PERM_FAILURES, new StatsItemSet(Stats.COMMERCIAL_PERM_FAILURES, this.commercialExecutor, COMMERCIAL_LOG));
-=======
-        this.statsTable.put(TOPIC_PUT_NUMS, new StatsItemSet(TOPIC_PUT_NUMS, this.scheduledExecutorService, log));
-        this.statsTable.put(TOPIC_PUT_SIZE, new StatsItemSet(TOPIC_PUT_SIZE, this.scheduledExecutorService, log));
-        this.statsTable.put(GROUP_GET_NUMS, new StatsItemSet(GROUP_GET_NUMS, this.scheduledExecutorService, log));
-        this.statsTable.put(GROUP_GET_SIZE, new StatsItemSet(GROUP_GET_SIZE, this.scheduledExecutorService, log));
-        this.statsTable.put(GROUP_ACK_NUMS, new StatsItemSet(GROUP_ACK_NUMS, this.scheduledExecutorService, log));
-        this.statsTable.put(GROUP_CK_NUMS, new StatsItemSet(GROUP_CK_NUMS, this.scheduledExecutorService, log));
-        this.statsTable.put(GROUP_GET_LATENCY, new StatsItemSet(GROUP_GET_LATENCY, this.scheduledExecutorService, log));
-        this.statsTable.put(TOPIC_PUT_LATENCY, new StatsItemSet(TOPIC_PUT_LATENCY, this.scheduledExecutorService, log));
-        this.statsTable.put(SNDBCK_PUT_NUMS, new StatsItemSet(SNDBCK_PUT_NUMS, this.scheduledExecutorService, log));
-        this.statsTable.put(DLQ_PUT_NUMS, new StatsItemSet(DLQ_PUT_NUMS, this.scheduledExecutorService, log));
-        this.statsTable.put(BROKER_PUT_NUMS, new StatsItemSet(BROKER_PUT_NUMS, this.scheduledExecutorService, log));
-        this.statsTable.put(BROKER_GET_NUMS, new StatsItemSet(BROKER_GET_NUMS, this.scheduledExecutorService, log));
         this.statsTable.put(BROKER_ACK_NUMS, new StatsItemSet(BROKER_ACK_NUMS, this.scheduledExecutorService, log));
         this.statsTable.put(BROKER_CK_NUMS, new StatsItemSet(BROKER_CK_NUMS, this.scheduledExecutorService, log));
-        this.statsTable.put(GROUP_GET_FROM_DISK_NUMS,
-            new StatsItemSet(GROUP_GET_FROM_DISK_NUMS, this.scheduledExecutorService, log));
-        this.statsTable.put(GROUP_GET_FROM_DISK_SIZE,
-            new StatsItemSet(GROUP_GET_FROM_DISK_SIZE, this.scheduledExecutorService, log));
-        this.statsTable.put(BROKER_GET_FROM_DISK_NUMS,
-            new StatsItemSet(BROKER_GET_FROM_DISK_NUMS, this.scheduledExecutorService, log));
-        this.statsTable.put(BROKER_GET_FROM_DISK_SIZE,
-            new StatsItemSet(BROKER_GET_FROM_DISK_SIZE, this.scheduledExecutorService, log));
+        this.statsTable.put(Stats.GROUP_GET_FROM_DISK_NUMS,
+            new StatsItemSet(Stats.GROUP_GET_FROM_DISK_NUMS, this.scheduledExecutorService, log));
+        this.statsTable.put(Stats.GROUP_GET_FROM_DISK_SIZE,
+            new StatsItemSet(Stats.GROUP_GET_FROM_DISK_SIZE, this.scheduledExecutorService, log));
+        this.statsTable.put(Stats.BROKER_GET_FROM_DISK_NUMS,
+            new StatsItemSet(Stats.BROKER_GET_FROM_DISK_NUMS, this.scheduledExecutorService, log));
+        this.statsTable.put(Stats.BROKER_GET_FROM_DISK_SIZE,
+            new StatsItemSet(Stats.BROKER_GET_FROM_DISK_SIZE, this.scheduledExecutorService, log));
 
         this.statsTable.put(SNDBCK2DLQ_TIMES,
             new StatsItemSet(SNDBCK2DLQ_TIMES, this.scheduledExecutorService, DLQ_STAT_LOG));
 
-        this.statsTable.put(COMMERCIAL_SEND_TIMES,
-            new StatsItemSet(COMMERCIAL_SEND_TIMES, this.commercialExecutor, COMMERCIAL_LOG));
-        this.statsTable.put(COMMERCIAL_RCV_TIMES,
-            new StatsItemSet(COMMERCIAL_RCV_TIMES, this.commercialExecutor, COMMERCIAL_LOG));
-        this.statsTable.put(COMMERCIAL_SEND_SIZE,
-            new StatsItemSet(COMMERCIAL_SEND_SIZE, this.commercialExecutor, COMMERCIAL_LOG));
-        this.statsTable.put(COMMERCIAL_RCV_SIZE,
-            new StatsItemSet(COMMERCIAL_RCV_SIZE, this.commercialExecutor, COMMERCIAL_LOG));
-        this.statsTable.put(COMMERCIAL_RCV_EPOLLS,
-            new StatsItemSet(COMMERCIAL_RCV_EPOLLS, this.commercialExecutor, COMMERCIAL_LOG));
-        this.statsTable.put(COMMERCIAL_SNDBCK_TIMES,
-            new StatsItemSet(COMMERCIAL_SNDBCK_TIMES, this.commercialExecutor, COMMERCIAL_LOG));
-        this.statsTable.put(COMMERCIAL_PERM_FAILURES,
-            new StatsItemSet(COMMERCIAL_PERM_FAILURES, this.commercialExecutor, COMMERCIAL_LOG));
+        this.statsTable.put(Stats.COMMERCIAL_SEND_TIMES,
+            new StatsItemSet(Stats.COMMERCIAL_SEND_TIMES, this.commercialExecutor, COMMERCIAL_LOG));
+        this.statsTable.put(Stats.COMMERCIAL_RCV_TIMES,
+            new StatsItemSet(Stats.COMMERCIAL_RCV_TIMES, this.commercialExecutor, COMMERCIAL_LOG));
+        this.statsTable.put(Stats.COMMERCIAL_SEND_SIZE,
+            new StatsItemSet(Stats.COMMERCIAL_SEND_SIZE, this.commercialExecutor, COMMERCIAL_LOG));
+        this.statsTable.put(Stats.COMMERCIAL_RCV_SIZE,
+            new StatsItemSet(Stats.COMMERCIAL_RCV_SIZE, this.commercialExecutor, COMMERCIAL_LOG));
+        this.statsTable.put(Stats.COMMERCIAL_RCV_EPOLLS,
+            new StatsItemSet(Stats.COMMERCIAL_RCV_EPOLLS, this.commercialExecutor, COMMERCIAL_LOG));
+        this.statsTable.put(Stats.COMMERCIAL_SNDBCK_TIMES,
+            new StatsItemSet(Stats.COMMERCIAL_SNDBCK_TIMES, this.commercialExecutor, COMMERCIAL_LOG));
+        this.statsTable.put(Stats.COMMERCIAL_PERM_FAILURES,
+            new StatsItemSet(Stats.COMMERCIAL_PERM_FAILURES, this.commercialExecutor, COMMERCIAL_LOG));
 
         this.statsTable.put(CONSUMER_REGISTER_TIME,
             new StatsItemSet(CONSUMER_REGISTER_TIME, this.scheduledExecutorService, log));
@@ -328,7 +280,6 @@
             Executors.newSingleThreadScheduledExecutor(new ThreadFactoryImpl("CommercialStatsThread", true, brokerConfig));
         this.accountExecutor =
             Executors.newSingleThreadScheduledExecutor(new ThreadFactoryImpl("AccountStatsThread", true, brokerConfig));
->>>>>>> ef37465e
     }
 
     public MomentStatsItemSet getMomentStatsItemSetFallSize() {
