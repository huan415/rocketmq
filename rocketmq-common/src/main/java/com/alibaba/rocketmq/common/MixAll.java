--- conflicted
+++ resolved
@@ -63,7 +63,7 @@
     public static final String CID_ONSAPI_OWNER_GROUP = "CID_ONSAPI_OWNER";
     public static final String CID_ONSAPI_PULL_GROUP = "CID_ONSAPI_PULL";
     public static final String CID_RMQ_SYS_PREFIX = "CID_RMQ_SYS_";
-    public static final String SYSTEM_TOPIC_PREFIX = "rmq_sys_";
+
     public static final List<String> LocalInetAddrs = getLocalInetAddress();
     public static final String Localhost = localhost();
     public static final String DEFAULT_CHARSET = "UTF-8";
@@ -73,11 +73,8 @@
     public static final String RETRY_GROUP_TOPIC_PREFIX = "%RETRY%";
     // 为每个Consumer Group建立一个默认的Topic，前缀 + GroupName，用来保存重试多次都失败，接下来不再重试的消息
     public static final String DLQ_GROUP_TOPIC_PREFIX = "%DLQ%";
-<<<<<<< HEAD
-=======
     public static final String SYSTEM_TOPIC_PREFIX = "rmq_sys_";
     public static final String UNIQUE_MSG_QUERY_FLAG = "_UNIQUE_KEY_QUERY";
->>>>>>> 7473f1b3
 
 
     public static String getRetryTopic(final String consumerGroup) {
