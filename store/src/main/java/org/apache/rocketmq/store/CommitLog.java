--- conflicted
+++ resolved
@@ -16,28 +16,25 @@
  */
 package org.apache.rocketmq.store;
 
-<<<<<<< HEAD
 import java.net.Inet4Address;
 import java.net.Inet6Address;
 import java.net.InetAddress;
 import java.net.InetSocketAddress;
 import java.net.SocketAddress;
 import java.nio.ByteBuffer;
-import java.util.ArrayList;
 import java.util.Collections;
+import java.util.HashMap;
 import java.util.LinkedList;
 import java.util.List;
 import java.util.Map;
 import java.util.Optional;
 import java.util.Set;
 import java.util.concurrent.CompletableFuture;
+import java.util.concurrent.ConcurrentHashMap;
 import java.util.concurrent.ExecutionException;
 import java.util.concurrent.TimeUnit;
-import java.util.concurrent.TimeoutException;
 import java.util.function.Supplier;
 
-=======
->>>>>>> 13933297
 import org.apache.rocketmq.common.ServiceThread;
 import org.apache.rocketmq.common.TopicConfig;
 import org.apache.rocketmq.common.UtilAll;
@@ -59,22 +56,6 @@
 import org.apache.rocketmq.common.attribute.CQType;
 import org.apache.rocketmq.store.schedule.ScheduleMessageService;
 
-import java.net.Inet4Address;
-import java.net.Inet6Address;
-import java.net.InetAddress;
-import java.net.InetSocketAddress;
-import java.net.SocketAddress;
-import java.nio.ByteBuffer;
-import java.util.Collections;
-import java.util.HashMap;
-import java.util.LinkedList;
-import java.util.List;
-import java.util.Map;
-import java.util.Set;
-import java.util.concurrent.CompletableFuture;
-import java.util.concurrent.ConcurrentHashMap;
-import java.util.function.Supplier;
-
 /**
  * Store all metadata downtime for recovery, data protection reliability
  */
@@ -91,12 +72,8 @@
 
     private final AppendMessageCallback appendMessageCallback;
     private final ThreadLocal<PutMessageThreadLocal> putMessageThreadLocal;
-<<<<<<< HEAD
-
-=======
     protected HashMap<String/* topic-queueid */, Long/* offset */> topicQueueTable = new HashMap<String, Long>(1024);
     protected Map<String/* topic-queueid */, Long/* offset */> lmqTopicQueueTable = new ConcurrentHashMap<>(1024);
->>>>>>> 13933297
     protected volatile long confirmOffset = -1L;
 
     private volatile long beginTimeInLock = 0;
@@ -107,50 +84,43 @@
 
     private volatile Set<String> fullStorePaths = Collections.emptySet();
 
-<<<<<<< HEAD
-    protected int commitLogSize;
-
-    public CommitLog(final MessageStore messageStore) {
-        String storePath = messageStore.getMessageStoreConfig().getStorePathCommitLog();
-=======
     private final MultiDispatch multiDispatch;
     private final FlushDiskWatcher flushDiskWatcher;
 
+    protected int commitLogSize;
+
     public CommitLog(final DefaultMessageStore defaultMessageStore) {
         String storePath = defaultMessageStore.getMessageStoreConfig().getStorePathCommitLog();
->>>>>>> 13933297
         if (storePath.contains(MessageStoreConfig.MULTI_PATH_SPLITTER)) {
-            this.mappedFileQueue = new MultiPathMappedFileQueue(messageStore.getMessageStoreConfig(),
-                    messageStore.getMessageStoreConfig().getMappedFileSizeCommitLog(),
-                    messageStore.getAllocateMappedFileService(), this::getFullStorePaths);
+            this.mappedFileQueue = new MultiPathMappedFileQueue(defaultMessageStore.getMessageStoreConfig(),
+                defaultMessageStore.getMessageStoreConfig().getMappedFileSizeCommitLog(),
+                defaultMessageStore.getAllocateMappedFileService(), this::getFullStorePaths);
         } else {
             this.mappedFileQueue = new MappedFileQueue(storePath,
-                    messageStore.getMessageStoreConfig().getMappedFileSizeCommitLog(),
-                    messageStore.getAllocateMappedFileService());
-        }
-
-        this.defaultMessageStore = messageStore;
+                defaultMessageStore.getMessageStoreConfig().getMappedFileSizeCommitLog(),
+                defaultMessageStore.getAllocateMappedFileService());
+        }
+
+        this.defaultMessageStore = defaultMessageStore;
 
         this.flushManager = new DefaultFlushManager();
 
-        this.appendMessageCallback = new DefaultAppendMessageCallback(messageStore.getMessageStoreConfig().getMaxMessageSize());
+        this.appendMessageCallback = new DefaultAppendMessageCallback(defaultMessageStore.getMessageStoreConfig().getMaxMessageSize());
         putMessageThreadLocal = new ThreadLocal<PutMessageThreadLocal>() {
             @Override
             protected PutMessageThreadLocal initialValue() {
                 return new PutMessageThreadLocal(defaultMessageStore.getMessageStoreConfig().getMaxMessageSize());
             }
         };
-        this.putMessageLock = messageStore.getMessageStoreConfig().isUseReentrantLockWhenPutMessage() ? new PutMessageReentrantLock() : new PutMessageSpinLock();
+        this.putMessageLock = defaultMessageStore.getMessageStoreConfig().isUseReentrantLockWhenPutMessage() ? new PutMessageReentrantLock() : new PutMessageSpinLock();
+
+        this.multiDispatch = new MultiDispatch(defaultMessageStore, this);
+
+        flushDiskWatcher = new FlushDiskWatcher();
 
         this.topicQueueLock = new TopicQueueLock();
 
-<<<<<<< HEAD
-        this.commitLogSize = messageStore.getMessageStoreConfig().getMappedFileSizeCommitLog();
-=======
-        this.multiDispatch = new MultiDispatch(defaultMessageStore, this);
-
-        flushDiskWatcher = new FlushDiskWatcher();
->>>>>>> 13933297
+        this.commitLogSize = defaultMessageStore.getMessageStoreConfig().getMappedFileSizeCommitLog();
     }
 
     public void setFullStorePaths(Set<String> fullStorePaths) {
@@ -173,35 +143,16 @@
     }
 
     public void start() {
-<<<<<<< HEAD
         this.flushManager.start();
         log.info("start commitLog successfully. storeRoot: {}", this.defaultMessageStore.getMessageStoreConfig().getStorePathRootDir());
+        flushDiskWatcher.setDaemon(true);
+        flushDiskWatcher.start();
     }
 
     public void shutdown() {
         this.flushManager.shutdown();
         log.info("shutdown commitLog successfully. storeRoot: {}", this.defaultMessageStore.getMessageStoreConfig().getStorePathRootDir());
-=======
-        this.flushCommitLogService.start();
-
-        flushDiskWatcher.setDaemon(true);
-        flushDiskWatcher.start();
-
-
-        if (defaultMessageStore.getMessageStoreConfig().isTransientStorePoolEnable()) {
-            this.commitLogService.start();
-        }
-    }
-
-    public void shutdown() {
-        if (defaultMessageStore.getMessageStoreConfig().isTransientStorePoolEnable()) {
-            this.commitLogService.shutdown();
-        }
-
-        this.flushCommitLogService.shutdown();
-
         flushDiskWatcher.shutdown(true);
->>>>>>> 13933297
     }
 
     public long flush() {
@@ -472,18 +423,18 @@
             }
 
             DispatchRequest dispatchRequest = new DispatchRequest(
-                    topic,
-                    queueId,
-                    physicOffset,
-                    totalSize,
-                    tagsCode,
-                    storeTimestamp,
-                    queueOffset,
-                    keys,
-                    uniqKey,
-                    sysFlag,
-                    preparedTransactionOffset,
-                    propertiesMap
+                topic,
+                queueId,
+                physicOffset,
+                totalSize,
+                tagsCode,
+                storeTimestamp,
+                queueOffset,
+                keys,
+                uniqKey,
+                sysFlag,
+                preparedTransactionOffset,
+                propertiesMap
             );
 
             setBatchSizeIfNeeded(propertiesMap, dispatchRequest);
@@ -699,7 +650,7 @@
 //        int queueId msg.getQueueId();
         final int tranType = MessageSysFlag.getTransactionValue(msg.getSysFlag());
         if (tranType == MessageSysFlag.TRANSACTION_NOT_TYPE
-                || tranType == MessageSysFlag.TRANSACTION_COMMIT_TYPE) {
+            || tranType == MessageSysFlag.TRANSACTION_COMMIT_TYPE) {
             // Delay Delivery
             if (msg.getDelayTimeLevel() > 0) {
                 if (msg.getDelayTimeLevel() > this.defaultMessageStore.getScheduleMessageService().getMaxDelayLevel()) {
@@ -738,23 +689,13 @@
         try {
             defaultMessageStore.assignOffset(topicQueueKey, msg, getMessageNum(msg));
 
-<<<<<<< HEAD
             PutMessageResult encodeResult = putMessageThreadLocal.getEncoder().encode(msg);
             if (encodeResult != null) {
                 return CompletableFuture.completedFuture(encodeResult);
-=======
-            if (null == mappedFile || mappedFile.isFull()) {
-                mappedFile = this.mappedFileQueue.getLastMappedFile(0); // Mark: NewFile may be cause noise
-            }
-            if (null == mappedFile) {
-                log.error("create mapped file1 error, topic: " + msg.getTopic() + " clientAddr: " + msg.getBornHostString());
-                return CompletableFuture.completedFuture(new PutMessageResult(PutMessageStatus.CREATE_MAPEDFILE_FAILED, null));
->>>>>>> 13933297
             }
             msg.setEncodedBuff(putMessageThreadLocal.getEncoder().encoderBuffer);
             PutMessageContext putMessageContext = new PutMessageContext(topicQueueKey);
 
-<<<<<<< HEAD
             putMessageLock.lock(); //spin or ReentrantLock ,depending on store config
             try {
                 MappedFile mappedFile = this.mappedFileQueue.getLastMappedFile();
@@ -810,40 +751,11 @@
                 elapsedTimeInLock = this.defaultMessageStore.getSystemClock().now() - beginLockTimestamp;
                 beginTimeInLock = 0;
             } finally {
+                beginTimeInLock = 0;
                 putMessageLock.unlock();
             }
         } finally {
             topicQueueLock.unlock(topicQueueKey);
-=======
-            result = mappedFile.appendMessage(msg, this.appendMessageCallback, putMessageContext);
-            switch (result.getStatus()) {
-                case PUT_OK:
-                    break;
-                case END_OF_FILE:
-                    unlockMappedFile = mappedFile;
-                    // Create a new file, re-write the message
-                    mappedFile = this.mappedFileQueue.getLastMappedFile(0);
-                    if (null == mappedFile) {
-                        // XXX: warn and notify me
-                        log.error("create mapped file2 error, topic: " + msg.getTopic() + " clientAddr: " + msg.getBornHostString());
-                        return CompletableFuture.completedFuture(new PutMessageResult(PutMessageStatus.CREATE_MAPEDFILE_FAILED, result));
-                    }
-                    result = mappedFile.appendMessage(msg, this.appendMessageCallback, putMessageContext);
-                    break;
-                case MESSAGE_SIZE_EXCEEDED:
-                case PROPERTIES_SIZE_EXCEEDED:
-                    return CompletableFuture.completedFuture(new PutMessageResult(PutMessageStatus.MESSAGE_ILLEGAL, result));
-                case UNKNOWN_ERROR:
-                    return CompletableFuture.completedFuture(new PutMessageResult(PutMessageStatus.UNKNOWN_ERROR, result));
-                default:
-                    return CompletableFuture.completedFuture(new PutMessageResult(PutMessageStatus.UNKNOWN_ERROR, result));
-            }
-
-            elapsedTimeInLock = this.defaultMessageStore.getSystemClock().now() - beginLockTimestamp;
-        } finally {
-            beginTimeInLock = 0;
-            putMessageLock.unlock();
->>>>>>> 13933297
         }
 
         if (elapsedTimeInLock > 500) {
@@ -920,7 +832,6 @@
                 long beginLockTimestamp = this.defaultMessageStore.getSystemClock().now();
                 this.beginTimeInLock = beginLockTimestamp;
 
-<<<<<<< HEAD
                 // Here settings are stored timestamp, in order to ensure an orderly
                 // global
                 messageExtBatch.setStoreTimestamp(beginLockTimestamp);
@@ -967,43 +878,6 @@
             }
         } finally {
             topicQueueLock.unlock(topicQueueKey);
-=======
-            if (null == mappedFile || mappedFile.isFull()) {
-                mappedFile = this.mappedFileQueue.getLastMappedFile(0); // Mark: NewFile may be cause noise
-            }
-            if (null == mappedFile) {
-                log.error("Create mapped file1 error, topic: {} clientAddr: {}", messageExtBatch.getTopic(), messageExtBatch.getBornHostString());
-                return CompletableFuture.completedFuture(new PutMessageResult(PutMessageStatus.CREATE_MAPEDFILE_FAILED, null));
-            }
-
-            result = mappedFile.appendMessages(messageExtBatch, this.appendMessageCallback, putMessageContext);
-            switch (result.getStatus()) {
-                case PUT_OK:
-                    break;
-                case END_OF_FILE:
-                    unlockMappedFile = mappedFile;
-                    // Create a new file, re-write the message
-                    mappedFile = this.mappedFileQueue.getLastMappedFile(0);
-                    if (null == mappedFile) {
-                        // XXX: warn and notify me
-                        log.error("Create mapped file2 error, topic: {} clientAddr: {}", messageExtBatch.getTopic(), messageExtBatch.getBornHostString());
-                        return CompletableFuture.completedFuture(new PutMessageResult(PutMessageStatus.CREATE_MAPEDFILE_FAILED, result));
-                    }
-                    result = mappedFile.appendMessages(messageExtBatch, this.appendMessageCallback, putMessageContext);
-                    break;
-                case MESSAGE_SIZE_EXCEEDED:
-                case PROPERTIES_SIZE_EXCEEDED:
-                    return CompletableFuture.completedFuture(new PutMessageResult(PutMessageStatus.MESSAGE_ILLEGAL, result));
-                case UNKNOWN_ERROR:
-                default:
-                    return CompletableFuture.completedFuture(new PutMessageResult(PutMessageStatus.UNKNOWN_ERROR, result));
-            }
-
-            elapsedTimeInLock = this.defaultMessageStore.getSystemClock().now() - beginLockTimestamp;
-        } finally {
-            beginTimeInLock = 0;
-            putMessageLock.unlock();
->>>>>>> 13933297
         }
 
         if (elapsedTimeInLock > 500) {
@@ -1035,33 +909,7 @@
     }
 
     public CompletableFuture<PutMessageStatus> submitFlushRequest(AppendMessageResult result, MessageExt messageExt) {
-<<<<<<< HEAD
         return this.flushManager.handleDiskFlush(result, messageExt);
-=======
-        // Synchronization flush
-        if (FlushDiskType.SYNC_FLUSH == this.defaultMessageStore.getMessageStoreConfig().getFlushDiskType()) {
-            final GroupCommitService service = (GroupCommitService) this.flushCommitLogService;
-            if (messageExt.isWaitStoreMsgOK()) {
-                GroupCommitRequest request = new GroupCommitRequest(result.getWroteOffset() + result.getWroteBytes(),
-                        this.defaultMessageStore.getMessageStoreConfig().getSyncFlushTimeout());
-                flushDiskWatcher.add(request);
-                service.putRequest(request);
-                return request.future();
-            } else {
-                service.wakeup();
-                return CompletableFuture.completedFuture(PutMessageStatus.PUT_OK);
-            }
-        }
-        // Asynchronous flush
-        else {
-            if (!this.defaultMessageStore.getMessageStoreConfig().isTransientStorePoolEnable()) {
-                flushCommitLogService.wakeup();
-            } else  {
-                commitLogService.wakeup();
-            }
-            return CompletableFuture.completedFuture(PutMessageStatus.PUT_OK);
-        }
->>>>>>> 13933297
     }
 
     public CompletableFuture<PutMessageStatus> submitReplicaRequest(AppendMessageResult result, MessageExt messageExt) {
@@ -1070,19 +918,18 @@
             if (messageExt.isWaitStoreMsgOK()) {
                 if (service.isSlaveOK(result.getWroteBytes() + result.getWroteOffset())) {
                     GroupCommitRequest request = new GroupCommitRequest(result.getWroteOffset() + result.getWroteBytes(),
-                            this.defaultMessageStore.getMessageStoreConfig().getSlaveTimeout());
+                        this.defaultMessageStore.getMessageStoreConfig().getSyncFlushTimeout());
+                    flushDiskWatcher.add(request);
                     service.putRequest(request);
                     service.getWaitNotifyObject().wakeupAll();
                     return request.future();
-                }
-                else {
+                } else {
                     return CompletableFuture.completedFuture(PutMessageStatus.SLAVE_NOT_AVAILABLE);
                 }
             }
         }
         return CompletableFuture.completedFuture(PutMessageStatus.PUT_OK);
     }
-
 
     public void handleDiskFlush(AppendMessageResult result, PutMessageResult putMessageResult, MessageExt messageExt) {
         this.flushManager.handleDiskFlush(result, putMessageResult, messageExt);
@@ -1094,13 +941,14 @@
             if (messageExt.isWaitStoreMsgOK()) {
                 // Determine whether to wait
                 if (service.isSlaveOK(result.getWroteOffset() + result.getWroteBytes())) {
-                    GroupCommitRequest request = new GroupCommitRequest(result.getWroteOffset() + result.getWroteBytes());
+                    GroupCommitRequest request = new GroupCommitRequest(result.getWroteOffset() + result.getWroteBytes(),
+                        this.defaultMessageStore.getMessageStoreConfig().getSlaveTimeout());
                     service.putRequest(request);
                     service.getWaitNotifyObject().wakeupAll();
                     PutMessageStatus replicaStatus = null;
                     try {
                         replicaStatus = request.future().get(this.defaultMessageStore.getMessageStoreConfig().getSyncFlushTimeout(),
-                                TimeUnit.MILLISECONDS);
+                            TimeUnit.MILLISECONDS);
                     } catch (InterruptedException | ExecutionException | TimeoutException e) {
                     }
                     if (replicaStatus != PutMessageStatus.PUT_OK) {
@@ -1191,19 +1039,6 @@
         return this.mappedFileQueue.retryDeleteFirstFile(intervalForcibly);
     }
 
-<<<<<<< HEAD
-=======
-    public void removeQueueFromTopicQueueTable(final String topic, final int queueId) {
-        String key = topic + "-" + queueId;
-        synchronized (this) {
-            this.topicQueueTable.remove(key);
-            this.lmqTopicQueueTable.remove(key);
-        }
-
-        log.info("removeQueueFromTopicQueueTable OK Topic: {} QueueId: {}", topic, queueId);
-    }
-
->>>>>>> 13933297
     public void checkSelf() {
         mappedFileQueue.checkSelf();
     }
@@ -1222,7 +1057,6 @@
         return diff;
     }
 
-<<<<<<< HEAD
     protected short getMessageNum(MessageExtBrokerInner msgInner) {
         short messageNum = 1;
         // IF inner batch, build batchQueueOffset and batchNum property.
@@ -1241,10 +1075,10 @@
     private CQType getCqType(MessageExtBrokerInner msgInner) {
         Optional<TopicConfig> topicConfig = this.defaultMessageStore.getTopicConfig(msgInner.getTopic());
         return QueueTypeUtils.getCQType(topicConfig);
-=======
+    }
+
     public Map<String, Long> getLmqTopicQueueTable() {
         return this.lmqTopicQueueTable;
->>>>>>> 13933297
     }
 
     abstract class FlushCommitLogService extends ServiceThread {
@@ -1284,7 +1118,7 @@
                         this.lastCommitTimestamp = end; // result = false means some data committed.
                         CommitLog.this.flushManager.wakeUpFlush();
                     }
-                    CommitLog.this.getMessageStore().getPerfCounter().flowOnce("COMMIT_DATA_TIME_MS", (int)(end - begin));
+                    CommitLog.this.getMessageStore().getPerfCounter().flowOnce("COMMIT_DATA_TIME_MS", (int) (end - begin));
                     if (end - begin > 500) {
                         log.info("Commit data to file costs {} ms", end - begin);
                     }
@@ -1347,7 +1181,7 @@
                         CommitLog.this.defaultMessageStore.getStoreCheckpoint().setPhysicMsgTimestamp(storeTimestamp);
                     }
                     long past = System.currentTimeMillis() - begin;
-                    CommitLog.this.getMessageStore().getPerfCounter().flowOnce("FLUSH_DATA_TIME_MS", (int)past);
+                    CommitLog.this.getMessageStore().getPerfCounter().flowOnce("FLUSH_DATA_TIME_MS", (int) past);
                     if (past > 500) {
                         log.info("Flush data to disk costs {} ms", past);
                     }
@@ -1398,7 +1232,6 @@
         public long getDeadLine() {
             return deadLine;
         }
-
         public long getNextOffset() {
             return nextOffset;
         }
@@ -1530,10 +1363,10 @@
                 waitPoint.countDown(); // notify
             }
             boolean flag = this.requestsWrite.size() >
-                    CommitLog.this.defaultMessageStore.getMessageStoreConfig().getMaxAsyncPutMessageRequests();
+                CommitLog.this.defaultMessageStore.getMessageStoreConfig().getMaxAsyncPutMessageRequests();
             if (flag) {
                 log.info("Async requests {} exceeded the threshold {}", requestsWrite.size(),
-                        CommitLog.this.defaultMessageStore.getMessageStoreConfig().getMaxAsyncPutMessageRequests());
+                    CommitLog.this.defaultMessageStore.getMessageStoreConfig().getMaxAsyncPutMessageRequests());
             }
 
             return flag;
@@ -1697,9 +1530,9 @@
                 final long beginTimeMills = CommitLog.this.defaultMessageStore.now();
                 byteBuffer.put(this.msgStoreItemMemory.array(), 0, 8);
                 return new AppendMessageResult(AppendMessageStatus.END_OF_FILE, wroteOffset,
-                        maxBlank, /* only wrote 8 bytes, but declare wrote maxBlank for compute write position */
-                        msgIdSupplier, msgInner.getStoreTimestamp(),
-                        queueOffset, CommitLog.this.defaultMessageStore.now() - beginTimeMills);
+                    maxBlank, /* only wrote 8 bytes, but declare wrote maxBlank for compute write position */
+                    msgIdSupplier, msgInner.getStoreTimestamp(),
+                    queueOffset, CommitLog.this.defaultMessageStore.now() - beginTimeMills);
             }
 
             int pos = 4 + 4 + 4 + 4 + 4;
@@ -1714,17 +1547,12 @@
             // refresh store time stamp in lock
             preEncodeBuffer.putLong(pos, msgInner.getStoreTimestamp());
 
-
             final long beginTimeMills = CommitLog.this.defaultMessageStore.now();
             CommitLog.this.getMessageStore().getPerfCounter().startTick("WRITE_MEMORY_TIME_MS");
             // Write messages to the queue buffer
             byteBuffer.put(preEncodeBuffer);
             CommitLog.this.getMessageStore().getPerfCounter().endTick("WRITE_MEMORY_TIME_MS");
             msgInner.setEncodedBuff(null);
-<<<<<<< HEAD
-            return new AppendMessageResult(AppendMessageStatus.PUT_OK, wroteOffset, msgLen, msgIdSupplier,
-                msgInner.getStoreTimestamp(), queueOffset, CommitLog.this.defaultMessageStore.now() - beginTimeMills, messageNum);
-=======
             AppendMessageResult result = new AppendMessageResult(AppendMessageStatus.PUT_OK, wroteOffset, msgLen, msgIdSupplier,
                 msgInner.getStoreTimestamp(), queueOffset, CommitLog.this.defaultMessageStore.now() - beginTimeMills);
 
@@ -1742,7 +1570,6 @@
                     break;
             }
             return result;
->>>>>>> 13933297
         }
 
         public AppendMessageResult doAppend(final long fileFromOffset, final ByteBuffer byteBuffer, final int maxBlank,
@@ -1873,7 +1700,7 @@
              * Serialize message
              */
             final byte[] propertiesData =
-                    msgInner.getPropertiesString() == null ? null : msgInner.getPropertiesString().getBytes(MessageDecoder.CHARSET_UTF8);
+                msgInner.getPropertiesString() == null ? null : msgInner.getPropertiesString().getBytes(MessageDecoder.CHARSET_UTF8);
 
             final int propertiesLength = propertiesData == null ? 0 : propertiesData.length;
 
@@ -1894,7 +1721,7 @@
             // Exceeds the maximum message
             if (msgLen > this.maxMessageSize) {
                 CommitLog.log.warn("message size exceeded, msg total size: " + msgLen + ", msg body size: " + bodyLength
-                        + ", maxMessageSize: " + this.maxMessageSize);
+                    + ", maxMessageSize: " + this.maxMessageSize);
                 return new PutMessageResult(PutMessageStatus.MESSAGE_ILLEGAL, null);
             }
 
@@ -1919,11 +1746,11 @@
             // 9 BORNTIMESTAMP
             this.encoderBuffer.putLong(msgInner.getBornTimestamp());
             // 10 BORNHOST
-            socketAddress2ByteBuffer(msgInner.getBornHost() ,this.encoderBuffer);
+            socketAddress2ByteBuffer(msgInner.getBornHost(), this.encoderBuffer);
             // 11 STORETIMESTAMP
             this.encoderBuffer.putLong(msgInner.getStoreTimestamp());
             // 12 STOREHOSTADDRESS
-            socketAddress2ByteBuffer(msgInner.getStoreHost() ,this.encoderBuffer);
+            socketAddress2ByteBuffer(msgInner.getStoreHost(), this.encoderBuffer);
             // 13 RECONSUMETIMES
             this.encoderBuffer.putInt(msgInner.getReconsumeTimes());
             // 14 Prepared Transaction Offset
@@ -2076,9 +1903,13 @@
 
     interface FlushManager {
         void start();
+
         void shutdown();
+
         void wakeUpFlush();
+
         void handleDiskFlush(AppendMessageResult result, PutMessageResult putMessageResult, MessageExt messageExt);
+
         CompletableFuture<PutMessageStatus> handleDiskFlush(AppendMessageResult result, MessageExt messageExt);
     }
 
@@ -2108,7 +1939,8 @@
             }
         }
 
-        public void handleDiskFlush(AppendMessageResult result, PutMessageResult putMessageResult, MessageExt messageExt) {
+        public void handleDiskFlush(AppendMessageResult result, PutMessageResult putMessageResult,
+            MessageExt messageExt) {
             // Synchronization flush
             if (FlushDiskType.SYNC_FLUSH == CommitLog.this.defaultMessageStore.getMessageStoreConfig().getFlushDiskType()) {
                 final GroupCommitService service = (GroupCommitService) this.flushCommitLogService;
@@ -2119,13 +1951,13 @@
                     PutMessageStatus flushStatus = null;
                     try {
                         flushStatus = flushOkFuture.get(CommitLog.this.defaultMessageStore.getMessageStoreConfig().getSyncFlushTimeout(),
-                                TimeUnit.MILLISECONDS);
+                            TimeUnit.MILLISECONDS);
                     } catch (InterruptedException | ExecutionException | TimeoutException e) {
                         //flushOK=false;
                     }
                     if (flushStatus != PutMessageStatus.PUT_OK) {
                         log.error("do groupcommit, wait for flush failed, topic: " + messageExt.getTopic() + " tags: " + messageExt.getTags()
-                                + " client address: " + messageExt.getBornHostString());
+                            + " client address: " + messageExt.getBornHostString());
                         putMessageResult.setPutMessageStatus(PutMessageStatus.FLUSH_DISK_TIMEOUT);
                     }
                 } else {
@@ -2149,7 +1981,7 @@
                 final GroupCommitService service = (GroupCommitService) this.flushCommitLogService;
                 if (messageExt.isWaitStoreMsgOK()) {
                     GroupCommitRequest request = new GroupCommitRequest(result.getWroteOffset() + result.getWroteBytes(),
-                            CommitLog.this.defaultMessageStore.getMessageStoreConfig().getSyncFlushTimeout());
+                        CommitLog.this.defaultMessageStore.getMessageStoreConfig().getSyncFlushTimeout());
                     service.putRequest(request);
                     return request.future();
                 } else {
@@ -2161,7 +1993,7 @@
             else {
                 if (!CommitLog.this.defaultMessageStore.getMessageStoreConfig().isTransientStorePoolEnable()) {
                     flushCommitLogService.wakeup();
-                } else  {
+                } else {
                     commitLogService.wakeup();
                 }
                 return CompletableFuture.completedFuture(PutMessageStatus.PUT_OK);
@@ -2210,6 +2042,7 @@
     static class PutMessageThreadLocal {
         private MessageExtEncoder encoder;
         private StringBuilder keyBuilder;
+
         PutMessageThreadLocal(int size) {
             encoder = new MessageExtEncoder(size);
             keyBuilder = new StringBuilder();
